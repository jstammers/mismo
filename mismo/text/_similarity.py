from __future__ import annotations

import ibis
from ibis.expr import types as ir

from mismo import _util


def double_metaphone(s: ir.StringValue) -> ir.ArrayValue[ir.StringValue]:
    """Double Metaphone phonetic encoding

    This requires the [doublemetaphone](https://github.com/dedupeio/doublemetaphone)
    package to be installed.
    You can install it with `python -m pip install DoubleMetaphone`.
    This uses a python UDF so it is going to be slow.

    Examples
    --------
    >>> from mismo.text import double_metaphone
    >>> double_metaphone("catherine").execute()
    ['K0RN', 'KTRN']
    >>> double_metaphone("").execute()
    ['', '']
    >>> double_metaphone(None).execute() is None
    True
    """
    s = _util.ensure_ibis(s, "string")
    return _dm_udf(s)


@ibis.udf.scalar.python(signature=(("string",), "array<string>"))
def _dm_udf(s):
    with _util.optional_import("DoubleMetaphone"):
        from doublemetaphone import doublemetaphone

    return doublemetaphone(s)


# TODO: this isn't portable between backends
@ibis.udf.scalar.builtin
def damerau_levenshtein(a: str, b: str) -> int:
    """
    The number of adds, deletes, substitutions, and transposes to get from `a` to `b`.

    This is the levenstein distance with the addition of transpositions as
    a possible operation.
    """


def levenshtein_ratio(s1: ir.StringValue, s2: ir.StringValue) -> ir.FloatingValue:
    """The levenshtein distance between two strings, normalized to be between 0 and 1.

    The ratio is defined as `(lenmax - ldist)/lenmax` where

    - `ldist` is the regular levenshtein distance
    - `lenmax` is the maximum length of the two strings
      (eg the largest possible edit distance)

    This makes it so that the ratio is 1 when the strings are the same and 0
    when they are completely different.
    By doing this normalization, the ratio is always between 0 and 1, regardless
    of the length of the strings.

    Parameters
    ----------
    s1:
        The first string

    s2:
        The second string

    Returns
    -------
    lev_ratio:
        The ratio of the Levenshtein edit cost to the maximum string length

    Examples
    --------
    >>> from mismo.text import levenshtein_ratio
    >>> levenshtein_ratio("mile", "mike").execute()
    np.float64(0.75)
    >>> levenshtein_ratio("mile", "mile").execute()
    np.float64(1.0)
    >>> levenshtein_ratio("mile", "").execute()
    np.float64(0.0)
    >>> levenshtein_ratio("", "").execute()
    np.float64(nan)
    """
    return _dist_ratio(s1, s2, lambda a, b: a.levenshtein(b))


def damerau_levenshtein_ratio(
    s1: ir.StringValue, s2: ir.StringValue
) -> ir.FloatingValue:
    """Like levenshtein_ratio, but with the Damerau-Levenshtein distance.

    See Also
    --------
    - [damerau_levenshtein()][mismo.text.damerau_levenshtein]
    - [levenshtein_ratio()][mismo.text.levenshtein_ratio]
    """
    return _dist_ratio(s1, s2, damerau_levenshtein)


def _dist_ratio(s1, s2, dist):
    s1 = _util.ensure_ibis(s1, "string")
    s2 = _util.ensure_ibis(s2, "string")
    lenmax = ibis.greatest(s1.length(), s2.length())
    return (lenmax - dist(s1, s2)) / lenmax


<<<<<<< HEAD
@ibis.udf.scalar.builtin
def jaccard(s1: str, s2: str) -> float:
    """The Jaccard similarity between `s1` and `s2

    This is equivalent to

    ```python
    from mismo.sets import jaccard as jaccard_set
    from mismo.text import tokenize

    t1 = tokenize(s1)
    t2 = tokenize(s2)
    jaccard_set(t1, t2)
    ```

    but is added here for convenience.
    """
=======
@ibis.udf.scalar.builtin(name="jaro_similarity")
def _jaro_similarity(s1: str, s2: str) -> float: ...


def jaro_similarity(s1: ir.StringValue, s2: ir.StringValue) -> ir.FloatingValue:
    """The jaro similarity between `s1` and `s2`.

    This is a number between 0 and 1, defined as
    `sj = 1/3 * (m/l_1 + m/l_2 + (m-t)/m)`

    where `m` is the number of matching characters between s1 and s2 and `t` is the
    number of transpositions between `s1` and `s2`.

    Examples
    --------
    >>> import ibis
    >>> from mismo.text import jaro_similarity
    >>> jaro_similarity(ibis.literal("foo"), ibis.literal("foo")).execute()
    np.float64(1.0)
    >>> jaro_similarity(ibis.literal("foo"), ibis.literal("food")).execute()
    np.float64(0.9166666666666666)
    >>> jaro_similarity(ibis.null(str), ibis.literal("food")).execute()
    np.float64(nan)

    Be aware: comparing to an empty string always has a similarity of 0:

    >>> jaro_similarity(ibis.literal("a"), ibis.literal("")).execute()
    np.float64(0.0)
    >>> jaro_similarity(ibis.literal(""), ibis.literal("")).execute()
    np.float64(0.0)
    """
    return _jaro_similarity(s1, s2)


# TODO: This isn't portable between backends
@ibis.udf.scalar.builtin(name="jaro_winkler_similarity")
def _jaro_winkler_similarity(s1: str, s2: str) -> float: ...


def jaro_winkler_similarity(s1: ir.StringValue, s2: ir.StringValue) -> ir.FloatingValue:
    """The Jaro-Winkler similarity between `s1` and `s2`.

    The Jaro-Winkler similarity is a variant of the Jaro similarity that
    measures the number of edits between two strings
    and places a higher importance on the prefix.

    It is defined as `(sjw = sj + l * p * (1-sj)`
    where `sj` is the Jaro similarity, `l` is the length of the common prefix  (up to a
    maximum of 4) and `p` is a constant scaling factor (up to a maximum of 0.25, but
    typically set to 0.1)

    Examples
    --------
    >>> import ibis
    >>> from mismo.text import jaro_winkler_similarity
    >>> jaro_winkler_similarity(ibis.literal("foo"), ibis.literal("foo")).execute()
    np.float64(1.0)
    >>> jaro_winkler_similarity(ibis.literal("foo"), ibis.literal("food")).execute()
    np.float64(0.9416666666666667)
    >>> jaro_winkler_similarity(ibis.null(str), ibis.literal("food")).execute()
    np.float64(nan)

    Be aware: comparing to an empty string always has a similarity of 0:

    >>> jaro_winkler_similarity(ibis.literal("a"), ibis.literal("")).execute()
    np.float64(0.0)
    >>> jaro_winkler_similarity(ibis.literal(""), ibis.literal("")).execute()
    np.float64(0.0)
    """
    return _jaro_winkler_similarity(s1, s2)
>>>>>>> 671133cc
<|MERGE_RESOLUTION|>--- conflicted
+++ resolved
@@ -109,8 +109,6 @@
     return (lenmax - dist(s1, s2)) / lenmax
 
 
-<<<<<<< HEAD
-@ibis.udf.scalar.builtin
 def jaccard(s1: str, s2: str) -> float:
     """The Jaccard similarity between `s1` and `s2
 
@@ -127,7 +125,7 @@
 
     but is added here for convenience.
     """
-=======
+    
 @ibis.udf.scalar.builtin(name="jaro_similarity")
 def _jaro_similarity(s1: str, s2: str) -> float: ...
 
@@ -197,5 +195,4 @@
     >>> jaro_winkler_similarity(ibis.literal(""), ibis.literal("")).execute()
     np.float64(0.0)
     """
-    return _jaro_winkler_similarity(s1, s2)
->>>>>>> 671133cc
+    return _jaro_winkler_similarity(s1, s2)